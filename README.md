# ROBIN

[![Build status](https://travis-ci.org/ScalABLE40/robin.svg?branch=master)](https://travis-ci.org/ScalABLE40/robin) [![ROBIN project](https://img.shields.io/badge/project-ROBIN-informational)](https://rosin-project.eu/ftp/robin)

A ROS-CODESYS shared memory bridge to map CODESYS variables to ROS topics.

This bridge is the result of the [ROBIN](https://rosin-project.eu/ftp/robin) project, a Focused Technical Project (FTP) of the [ROSIN](https://rosin-project.eu/) European project.

<!-- 
## Table of contents

* [Getting started](#getting-started)
    * [Prerequisites](#prerequisites)
    * [Installation](#installation)
* [Usage](#usage)
    * [Examples](#examples)
* [License](#license) -->


<!-- TODO -->
<!-- ## About -->


<!-- TODO -->
<!-- ### Built With -->


## Getting started

<!-- The bridge maps CODESYS variables to ROS topics through shared memory. -->

<!-- It uses shared memory for interprocess communication therefore, both sides of the bridge (ROS and CODESYS) must be running on the same system. -->

The bridge is made up of two components:
* A ROS package that doesn't require any manual configuration other than the installation of its dependencies. The package contains a ROS node that reads/writes data from/to shared memory spaces and publishes/receives messages to/from ROS topics.
* A CODESYS library to be used in a CODESYS project created by the user. An example project is provided in [__robin_updater/src/robin_updater/cfg/codesys_project.xml__](https://github.com/ScalABLE40/robin/blob/develop/robin_updater/cfg/codesys_project.xml). The library contains a _Robin_ function block that reads/writes data from/to shared memory spaces and writes/reads it to CODESYS user-defined variables.

The following IEC 61131-3 data types are currently supported:
* BOOL
* BYTE
* SINT, INT, DINT, LINT, USINT, UINT, UDINT, ULINT
* REAL, LREAL
* CHAR, STRING

As well as __arrays__ and __custom structs__. The following standard ROS message packages are already defined as CODESYS structs and available on the Robin CODESYS library: <!-- TODO list msg pkgs -->
* [std_msgs](http://wiki.ros.org/std_msgs)
* [geometry_msgs](http://wiki.ros.org/geometry_msgs)

These variables have to be defined on both the CODESYS project and the ROS package. For arrays or for structs with string or array members, because these data types are handled as non-POD (Plain Old Data) objects in C++, the mapping between the C++ variables and the ROS messages has to be explicitly defined. However, an updater application was developed to automate most of this process. The user simply needs to define its desired variables on the CODESYS project and run the updater.

<!-- The bridge was tested on [Ubuntu 18.04](http://releases.ubuntu.com/18.04/) with [ROS Melodic](http://wiki.ros.org/melodic) and [Ubuntu 16.04](http://releases.ubuntu.com/16.04/) with [ROS Kinetic](http://wiki.ros.org/kinetic). -->

### Prerequisites

* [Ubuntu 18.04](http://releases.ubuntu.com/18.04/)/[16.04](http://releases.ubuntu.com/16.04/) system (may work on other distros as well) with:
    * SSH server
    * [ROS Melodic](http://wiki.ros.org/melodic)/[Kinetic](http://wiki.ros.org/kinetic)
    * CODESYS Control SoftPLC application:
        * [Debian/Ubuntu](https://store.codesys.com/codesys-control-for-linux-sl.html?___store=en)
        * [Raspberry Pi](https://store.codesys.com/codesys-control-for-raspberry-pi-sl.html?___store=en)
        * [BeagleBone](https://store.codesys.com/codesys-control-for-beaglebone-sl.html?___store=en)

* Windows system with:
    * [CODESYS Development System V3](https://store.codesys.com/codesys.html?___store=en) (developed and tested with version 3.5.15.0)
    * [Windows OpenSSH](https://www.howtogeek.com/336775/how-to-enable-and-use-windows-10s-built-in-ssh-commands/)


<!-- TODO? prerequisites installation instructions (links?) -->

### Installation

1. Install CODESYS library:
    1. Open CODESYS Development System V3
    2. Go to _Tools->Library Repository->Install_
    3. Find and select [_robin_bridge/src/robin.library_](https://github.com/ScalABLE40/robin/blob/develop/robin_bridge/src/robin.library)
    4. Close the _Library Repository_ dialog

2. Create catkin workspace (if non-existent):
    ```sh
    mkdir -p ~/catkin_ws/src
    cd ~/catkin_ws
    catkin_make  # or 'catkin build'
    source ~/catkin_ws/devel/setup.bash
    ```

3. Clone repository into catkin workspace (eg. __\~/catkin_ws__):
    ```sh
    cd ~/catkin_ws/src
    git clone https://github.com/ScalABLE40/robin
    ```

4. Install updater package dependencies:
    ```sh
    rosdep install robin_updater
    ```

5. Compile bridge package:
    ```sh
    cd ~/catkin_ws
    catkin_make robin  # or 'catkin build robin'
    ```
<!-- TODO 'source' line needed? -->


## Usage

1. Create CODESYS project. You can either:

    * Create your own project and add the Robin library to it.
        1. In the _Devices_ tree, double click _Library Manager_ and open the _Add Library_ dialog
        2. Find and select the previously installed _Robin_ library and click _OK_
        3. You can now use the _Robin_ function block as shown in the [Examples](#examples) section

    * Create a new __empty__ project and import the example project from [__codesys_project.xml__](https://github.com/ScalABLE40/robin/blob/develop/robin_updater/cfg/codesys_project.xml).
        1. Go to _Project->Import PLCopenXML..._
        2. Find and select the XML file
        3. Select all items and click _OK_

    Variable length arrays are only partially supported in CODESYS. To make the updater interpret a regular fixed length array as a ROS variable length array, preceed its declaration with the line: `{attribute 'robin_var_len'}`.

<<<<<<< HEAD
2. Launch ROS node:
    ```sh
    rosrun robin_bridge_generated robin_node_generated
    ```
=======
2. Make sure you can establish connection with the PLC. Go to the _Devices_ tree, double click the _Device_ and then:

    * _Scan Network..._ for your PLC device. 

    * Or add it manually  _Device->Options->Manage Favourite Devices..._

3. Go to _Windows Search Bar->Services_ and make sure **Windows OpenSSH Authentication Agent** service is running (Startup type: Automatic).

4. Run the updater application:
>>>>>>> 86947023

    1. Go to _Tools->Scripting->Execute Script File..._
    2. Open the script file [__robin_updater/src/robin_updater/src/robin_updater/start_update.py__](https://github.com/ScalABLE40/robin/blob/develop/robin_updater/src/robin_updater/start_update.py)
        * If you don't have access to it from CODESYS, first copy it to your Windows system
    3. Input the requested information (target address and password) and follow the script's execution
        * NOTE: Password will be asked again during the script

5. Launch the robin ROS node. Will restart codesyscontrol service and then launch the node:

    To avoid having to manually restart codesyscontrol after each update run:
    ```sh
    echo "$USER ALL=(ALL:ALL) NOPASSWD: /bin/systemctl * codesyscontrol" | sudo EDITOR="tee" visudo -f /etc/sudoers.d/allow_restart_codesyscontrol
    ```
    This will allow the command `systemctl start/stop codesyscontrol` to be run with `sudo` without having to input a password. The user must be in the _sudo_ group.

    If your system does not have systemctl:
    ```sh
    echo "$USER ALL=(ALL:ALL) NOPASSWD: /usr/sbin/service codesyscontrol *" | sudo EDITOR="tee" visudo -f /etc/sudoers.d/allow_restart_codesyscontrol
    ```
    This will allow the command `service codesyscontrol start/stop` to be run with `sudo` without having to input a password. The user must be in the _sudo_ group.

    ```sh
    roslaunch robin_bridge run.launch
    ```

    If you prefer not to give those permissions run the node manually:

    ```sh
    rosrun robin_bridge robin_node
    ```

<!-- TODO -->
### Examples

![Example 1](https://raw.githubusercontent.com/ScalABLE40/robin/develop/doc/examples/usage_example2.PNG)
![Example 2](https://raw.githubusercontent.com/ScalABLE40/robin/develop/doc/examples/usage_example3.PNG)

<!-- TODO -->
<!-- ## Running the tests -->


<!-- TODO -->
<!-- ## Development setup -->


<!-- TODO -->
<!-- ## Deployment -->


<!-- TODO -->
<!-- ## Release history -->


<!-- TODO -->
<!-- ## Roadmap -->


<!-- TODO -->
<!-- ## Contributing -->


<!-- TODO -->
<!-- ## Authors -->


## License

[![License](https://img.shields.io/badge/license-Apache%202.0-blue.svg)](https://opensource.org/licenses/Apache-2.0)


<!-- TODO -->
<!-- ## Contact -->


<!-- TODO -->
<!-- ## Acknowledgements -->


***
<!-- 
    ROSIN acknowledgement from the ROSIN press kit
    @ https://github.com/rosin-project/press_kit
-->

<a href="http://rosin-project.eu">
  <img src="http://rosin-project.eu/wp-content/uploads/rosin_ack_logo_wide.png" 
       alt="rosin_logo" height="60" >
</a>

Supported by ROSIN - ROS-Industrial Quality-Assured Robot Software Components.  
More information: <a href="http://rosin-project.eu">rosin-project.eu</a>

<img src="http://rosin-project.eu/wp-content/uploads/rosin_eu_flag.jpg" 
     alt="eu_flag" height="45" align="left" >  

This project has received funding from the European Union’s Horizon 2020  
research and innovation programme under grant agreement no. 732287. <|MERGE_RESOLUTION|>--- conflicted
+++ resolved
@@ -118,12 +118,6 @@
 
     Variable length arrays are only partially supported in CODESYS. To make the updater interpret a regular fixed length array as a ROS variable length array, preceed its declaration with the line: `{attribute 'robin_var_len'}`.
 
-<<<<<<< HEAD
-2. Launch ROS node:
-    ```sh
-    rosrun robin_bridge_generated robin_node_generated
-    ```
-=======
 2. Make sure you can establish connection with the PLC. Go to the _Devices_ tree, double click the _Device_ and then:
 
     * _Scan Network..._ for your PLC device. 
@@ -133,7 +127,6 @@
 3. Go to _Windows Search Bar->Services_ and make sure **Windows OpenSSH Authentication Agent** service is running (Startup type: Automatic).
 
 4. Run the updater application:
->>>>>>> 86947023
 
     1. Go to _Tools->Scripting->Execute Script File..._
     2. Open the script file [__robin_updater/src/robin_updater/src/robin_updater/start_update.py__](https://github.com/ScalABLE40/robin/blob/develop/robin_updater/src/robin_updater/start_update.py)
@@ -162,7 +155,7 @@
     If you prefer not to give those permissions run the node manually:
 
     ```sh
-    rosrun robin_bridge robin_node
+    rosrun robin_bridge_generated robin_node_generated
     ```
 
 <!-- TODO -->
